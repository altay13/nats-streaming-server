package stan

////////////////////////////////////////////////////////////////////////////////
// Package scoped specific tests here..
////////////////////////////////////////////////////////////////////////////////

import (
	"bytes"
	"errors"
	"fmt"
	"math"
	"math/rand"
	"runtime"
	"strconv"
	"strings"
	"sync"
	"sync/atomic"
	"testing"
	"time"

	"github.com/nats-io/nats"
	"github.com/nats-io/stan/pb"

	natsd "github.com/nats-io/gnatsd/test"
)

// Dumb wait program to sync on callbacks, etc... Will timeout
func Wait(ch chan bool) error {
	return WaitTime(ch, 5*time.Second)
}

func WaitTime(ch chan bool, timeout time.Duration) error {
	select {
	case <-ch:
		return nil
	case <-time.After(timeout):
	}
	return errors.New("timeout")
}

func TestNoNats(t *testing.T) {
	if _, err := Connect("someNonExistantServerID", "myTestClient"); err != nats.ErrNoServers {
		t.Fatalf("Expected NATS: No Servers err, got %v\n", err)
	}
}

func TestUnreachable(t *testing.T) {
	s := natsd.RunDefaultServer()
	defer s.Shutdown()

	// Non-Existant or Unreachable
	connectTime := 25 * time.Millisecond
	start := time.Now()
	if _, err := Connect("someNonExistantServerID", "myTestClient", ConnectWait(connectTime)); err != ErrConnectReqTimeout {
		t.Fatalf("Expected Unreachable err, got %v\n", err)
	}
	if delta := time.Since(start); delta < connectTime {
		t.Fatalf("Expected to wait at least %v, but only waited %v\n", connectTime, delta)
	}
}

const (
	clusterName = "my_test_cluster"
	clientName  = "me"
)

// So that we can pass tests and benchmarks...
type tLogger interface {
	Fatalf(format string, args ...interface{})
	Errorf(format string, args ...interface{})
}

func stackFatalf(t tLogger, f string, args ...interface{}) {
	lines := make([]string, 0, 32)
	msg := fmt.Sprintf(f, args...)
	lines = append(lines, msg)

	// Generate the Stack of callers:
	for i := 2; true; i++ {
		_, file, line, ok := runtime.Caller(i)
		if ok == false {
			break
		}
		msg := fmt.Sprintf("%d - %s:%d", i, file, line)
		lines = append(lines, msg)
	}

	t.Fatalf("%s", strings.Join(lines, "\n"))
}

func NewDefaultConnection(t tLogger) Conn {
	sc, err := Connect(clusterName, clientName)
	if err != nil {
		stackFatalf(t, "Expected to connect correctly, got err %v", err)
	}
	return sc
}

func TestConnClosedOnConnectFailure(t *testing.T) {
	s := natsd.RunDefaultServer()
	defer s.Shutdown()

	// Non-Existant or Unreachable
	connectTime := 25 * time.Millisecond
	if _, err := Connect("someNonExistantServerID", "myTestClient", ConnectWait(connectTime)); err != ErrConnectReqTimeout {
		t.Fatalf("Expected Unreachable err, got %v\n", err)
	}

	// Check that the underlying NATS connection has been closed.
	// We will first stop the server. If we have left the NATS connection
	// opened, it should be trying to reconnect.
	s.Shutdown()

	// Wait a bit
	time.Sleep(500 * time.Millisecond)

	// Inspecting go routines in search for a doReconnect
	buf := make([]byte, 10000)
	n := runtime.Stack(buf, true)
	if strings.Contains(string(buf[:n]), "doReconnect") {
		t.Fatal("NATS Connection suspected to not have been closed")
	}
}

func TestNatsConnNotClosedOnClose(t *testing.T) {
	// Run a STAN server
	s := RunServer(clusterName)
	defer s.Shutdown()

	// Create a NATS connection
	nc, err := nats.Connect(nats.DefaultURL)
	if err != nil {
		t.Fatalf("Unexpected error on Connect: %v", err)
	}
	defer nc.Close()

	// Pass this NATS connection to STAN
	sc, err := Connect(clusterName, clientName, NatsConn(nc))
	if err != nil {
		t.Fatalf("Unexpected error on connect: %v", err)
	}
	// Now close the STAN connection
	sc.Close()

	// Verify that NATS connection is not closed
	if nc.IsClosed() {
		t.Fatal("NATS connection should NOT have been closed in Connect")
	}
}

func TestBasicConnect(t *testing.T) {
	// Run a STAN server
	s := RunServer(clusterName)
	defer s.Shutdown()
	sc := NewDefaultConnection(t)
	defer sc.Close()
}

func TestBasicPublish(t *testing.T) {
	// Run a STAN server
	s := RunServer(clusterName)
	defer s.Shutdown()
	sc := NewDefaultConnection(t)
	defer sc.Close()
	if err := sc.Publish("foo", []byte("Hello World!")); err != nil {
		t.Fatalf("Expected no errors on publish, got %v\n", err)
	}
}

func TestBasicPublishAsync(t *testing.T) {
	// Run a STAN server
	s := RunServer(clusterName)
	defer s.Shutdown()
	sc := NewDefaultConnection(t)
	defer sc.Close()
	ch := make(chan bool)
	var glock sync.Mutex
	var guid string
	acb := func(lguid string, err error) {
		glock.Lock()
		defer glock.Unlock()
		if lguid != guid {
			t.Fatalf("Expected a matching guid in ack callback, got %s vs %s\n", lguid, guid)
		}
		ch <- true
	}
	glock.Lock()
	guid, _ = sc.PublishAsync("foo", []byte("Hello World!"), acb)
	glock.Unlock()
	if guid == "" {
		t.Fatalf("Expected non-empty guid to be returned.")
	}
	if err := Wait(ch); err != nil {
		t.Fatal("Did not receive our ack callback")
	}
}

func TestTimeoutPublishAsync(t *testing.T) {
	// Run a STAN server
	s := RunServer(clusterName)
	defer s.Shutdown()

	sc, err := Connect(clusterName, clientName, PubAckWait(50*time.Millisecond))
	if err != nil {
		t.Fatalf("Expected to connect correctly, got err %v\n", err)
	}
	defer sc.Close()

	ch := make(chan bool)
	var glock sync.Mutex
	var guid string
	acb := func(lguid string, err error) {
		glock.Lock()
		defer glock.Unlock()
		if lguid != guid {
			t.Fatalf("Expected a matching guid in ack callback, got %s vs %s\n", lguid, guid)
		}
		if err != ErrTimeout {
			t.Fatalf("Expected a timeout error")
		}
		ch <- true
	}
	// Kill the STAN server so we timeout.
	s.Shutdown()
	glock.Lock()
	guid, _ = sc.PublishAsync("foo", []byte("Hello World!"), acb)
	glock.Unlock()
	if guid == "" {
		t.Fatalf("Expected non-empty guid to be returned.")
	}
	if err := Wait(ch); err != nil {
		t.Fatal("Did not receive our ack callback with a timeout err")
	}
}

func TestBasicSubscription(t *testing.T) {
	// Run a STAN server
	s := RunServer(clusterName)
	defer s.Shutdown()

	sc := NewDefaultConnection(t)
	defer sc.Close()

	sub, err := sc.Subscribe("foo", func(m *Msg) {})
	if err != nil {
		t.Fatalf("Unexpected error on Subscribe, got %v", err)
	}
	defer sub.Unsubscribe()
}

func TestBasicQueueSubscription(t *testing.T) {
	// Run a STAN server
	s := RunServer(clusterName)
	defer s.Shutdown()

	sc := NewDefaultConnection(t)
	defer sc.Close()

	sub, err := sc.QueueSubscribe("foo", "bar", func(m *Msg) {})
	if err != nil {
		t.Fatalf("Expected no error on Subscribe, got %v\n", err)
	}
	defer sub.Unsubscribe()

	// Test that we can not set durable status on queue subscribers.
	_, err = sc.QueueSubscribe("foo", "bar", func(m *Msg) {}, DurableName("durable-queue-sub"))
	if err == nil {
		t.Fatalf("Expected non-nil error on QueueSubscribe with DurableName")
	}
}

func TestBasicPubSub(t *testing.T) {
	// Run a STAN server
	s := RunServer(clusterName)
	defer s.Shutdown()

	sc := NewDefaultConnection(t)
	defer sc.Close()

	ch := make(chan bool)
	received := int32(0)
	toSend := int32(500)
	hw := []byte("Hello World")
	msgMap := make(map[uint64]struct{})

	sub, err := sc.Subscribe("foo", func(m *Msg) {
		if m.Subject != "foo" {
			t.Fatalf("Expected subject of 'foo', got '%s'\n", m.Subject)
		}
		if !bytes.Equal(m.Data, hw) {
			t.Fatalf("Wrong payload, got %q\n", m.Data)
		}
		// Make sure Seq and Timestamp are set
		if m.Sequence == 0 {
			t.Fatalf("Expected Sequence to be set\n")
		}
		if m.Timestamp == 0 {
			t.Fatalf("Expected timestamp to be set\n")
		}

		if _, ok := msgMap[m.Sequence]; ok {
			t.Fatalf("Detected duplicate for sequence: %d\n", m.Sequence)
		}
		msgMap[m.Sequence] = struct{}{}

		if nr := atomic.AddInt32(&received, 1); nr >= int32(toSend) {
			ch <- true
		}
	})
	if err != nil {
		t.Fatalf("Unexpected error on Subscribe, got %v", err)
	}
	defer sub.Unsubscribe()

	for i := int32(0); i < toSend; i++ {
		if err := sc.Publish("foo", hw); err != nil {
			t.Fatalf("Received error on publish: %v\n", err)
		}
	}
	if err := WaitTime(ch, 1*time.Second); err != nil {
		t.Fatal("Did not receive our messages")
	}
}

func TestBasicPubSubFlowControl(t *testing.T) {
	// Run a STAN server
	s := RunServer(clusterName)
	defer s.Shutdown()

	sc := NewDefaultConnection(t)
	defer sc.Close()

	ch := make(chan bool)
	received := int32(0)
	toSend := int32(500)
	hw := []byte("Hello World")

	sub, err := sc.Subscribe("foo", func(m *Msg) {
		if nr := atomic.AddInt32(&received, 1); nr >= int32(toSend) {
			ch <- true
		}
	}, MaxInflight(25))
	if err != nil {
		t.Fatalf("Unexpected error on Subscribe, got %v", err)
	}
	defer sub.Unsubscribe()

	for i := int32(0); i < toSend; i++ {
		if err := sc.Publish("foo", hw); err != nil {
			t.Fatalf("Received error on publish: %v\n", err)
		}
	}
	if err := Wait(ch); err != nil {
		t.Fatal("Did not receive our messages")
	}
}

func TestBasicPubQueueSub(t *testing.T) {
	// Run a STAN server
	s := RunServer(clusterName)
	defer s.Shutdown()

	sc := NewDefaultConnection(t)
	defer sc.Close()

	ch := make(chan bool)
	received := int32(0)
	toSend := int32(100)
	hw := []byte("Hello World")

	sub, err := sc.QueueSubscribe("foo", "bar", func(m *Msg) {
		if m.Subject != "foo" {
			t.Fatalf("Expected subject of 'foo', got '%s'\n", m.Subject)
		}
		if !bytes.Equal(m.Data, hw) {
			t.Fatalf("Wrong payload, got %q\n", m.Data)
		}
		// Make sure Seq and Timestamp are set
		if m.Sequence == 0 {
			t.Fatalf("Expected Sequence to be set\n")
		}
		if m.Timestamp == 0 {
			t.Fatalf("Expected timestamp to be set\n")
		}
		if nr := atomic.AddInt32(&received, 1); nr >= int32(toSend) {
			ch <- true
		}
	})
	if err != nil {
		t.Fatalf("Unexpected error on Subscribe, got %v", err)
	}
	defer sub.Unsubscribe()

	for i := int32(0); i < toSend; i++ {
		sc.Publish("foo", hw)
	}
	if err := WaitTime(ch, 1*time.Second); err != nil {
		t.Fatal("Did not receive our messages")
	}
}

func TestBasicPubSubWithReply(t *testing.T) {
	// Run a STAN server
	s := RunServer(clusterName)
	defer s.Shutdown()

	sc := NewDefaultConnection(t)
	defer sc.Close()

	ch := make(chan bool)
	hw := []byte("Hello World")

	inbox := nats.NewInbox()

	sub, err := sc.Subscribe("foo", func(m *Msg) {
		if m.Subject != "foo" {
			t.Fatalf("Expected subject of 'foo', got '%s'\n", m.Subject)
		}
		if !bytes.Equal(m.Data, hw) {
			t.Fatalf("Wrong payload, got %q\n", m.Data)
		}
		if m.Reply != inbox {
			t.Fatalf("Expected reply subject of '%s', got '%s'\n", inbox, m.Reply)
		}
		ch <- true
	})
	if err != nil {
		t.Fatalf("Unexpected error on Subscribe, got %v", err)
	}
	defer sub.Unsubscribe()

	sc.PublishWithReply("foo", inbox, hw)

	if err := WaitTime(ch, 1*time.Second); err != nil {
		t.Fatal("Did not receive our messages")
	}
}

func TestAsyncPubSubWithReply(t *testing.T) {
	// Run a STAN server
	s := RunServer(clusterName)
	defer s.Shutdown()

	sc := NewDefaultConnection(t)
	defer sc.Close()

	ch := make(chan bool)
	hw := []byte("Hello World")

	inbox := nats.NewInbox()

	sub, err := sc.Subscribe("foo", func(m *Msg) {
		if m.Subject != "foo" {
			t.Fatalf("Expected subject of 'foo', got '%s'\n", m.Subject)
		}
		if !bytes.Equal(m.Data, hw) {
			t.Fatalf("Wrong payload, got %q\n", m.Data)
		}
		if m.Reply != inbox {
			t.Fatalf("Expected reply subject of '%s', got '%s'\n", inbox, m.Reply)
		}
		ch <- true
	})
	if err != nil {
		t.Fatalf("Unexpected error on Subscribe, got %v", err)
	}
	defer sub.Unsubscribe()

	sc.PublishAsyncWithReply("foo", inbox, hw, nil)

	if err := WaitTime(ch, 1*time.Second); err != nil {
		t.Fatal("Did not receive our messages")
	}
}

func TestSubscriptionStartPositionLast(t *testing.T) {
	// Run a STAN server
	s := RunServer(clusterName)
	defer s.Shutdown()

	sc := NewDefaultConnection(t)
	defer sc.Close()

	// Publish ten messages
	for i := 0; i < 10; i++ {
		data := []byte(fmt.Sprintf("%d", i))
		sc.Publish("foo", data)
	}

	ch := make(chan bool)
	received := int32(0)

	mcb := func(m *Msg) {
		atomic.AddInt32(&received, 1)
		if m.Sequence != 10 {
			t.Fatalf("Wrong sequence received: got %d vs. %d\n", m.Sequence, 10)
		}
		ch <- true
	}
	// Now subscribe and set start position to last received.
	sub, err := sc.Subscribe("foo", mcb, StartWithLastReceived())
	if err != nil {
		t.Fatalf("Unexpected error on Subscribe, got %v", err)
	}
	defer sub.Unsubscribe()

	// Check for sub setup
	rsub := sub.(*subscription)
	if rsub.opts.StartAt != pb.StartPosition_LastReceived {
		t.Fatalf("Incorrect StartAt state: %s\n", rsub.opts.StartAt)
	}

	if err := Wait(ch); err != nil {
		t.Fatal("Did not receive our message")
	}

	if received > int32(1) {
		t.Fatalf("Should have received only 1 message, but got %d\n", received)
	}
}

func TestSubscriptionStartAtSequence(t *testing.T) {
	// Run a STAN server
	s := RunServer(clusterName)
	defer s.Shutdown()

	sc := NewDefaultConnection(t)
	defer sc.Close()

	// Publish ten messages
	for i := 1; i <= 10; i++ {
		data := []byte(fmt.Sprintf("%d", i))
		sc.Publish("foo", data)
	}

	// Check for illegal sequences
	_, err := sc.Subscribe("foo", nil, StartAtSequence(500))
	if err == nil {
		t.Fatalf("Expected non-nil error on Subscribe")
	}

	ch := make(chan bool)
	received := int32(0)
	shouldReceive := int32(5)

	// Capture the messages that are delivered.
	savedMsgs := make([]*Msg, 0, 5)

	mcb := func(m *Msg) {
		savedMsgs = append(savedMsgs, m)
		if nr := atomic.AddInt32(&received, 1); nr >= int32(shouldReceive) {
			ch <- true
		}
	}

	// Now subscribe and set start position to #6, so should received 6-10.
	sub, err := sc.Subscribe("foo", mcb, StartAtSequence(6))
	if err != nil {
		t.Fatalf("Expected no error on Subscribe, got %v\n", err)
	}
	defer sub.Unsubscribe()

	// Check for sub setup
	rsub := sub.(*subscription)
	if rsub.opts.StartAt != pb.StartPosition_SequenceStart {
		t.Fatalf("Incorrect StartAt state: %s\n", rsub.opts.StartAt)
	}

	if err := Wait(ch); err != nil {
		t.Fatal("Did not receive our messages")
	}

	// Check we received them in order.
	for i, seq := 0, uint64(6); i < 5; i++ {
		m := savedMsgs[i]
		// Check Sequence
		if m.Sequence != seq {
			t.Fatalf("Expected seq: %d, got %d\n", seq, m.Sequence)
		}
		// Check payload
		dseq, _ := strconv.Atoi(string(m.Data))
		if dseq != int(seq) {
			t.Fatalf("Expected payload: %d, got %d\n", seq, dseq)
		}
		seq++
	}
}

func TestSubscriptionStartAtTime(t *testing.T) {
	// Run a STAN server
	s := RunServer(clusterName)
	defer s.Shutdown()

	sc := NewDefaultConnection(t)
	defer sc.Close()

	// Publish first 5
	for i := 1; i <= 5; i++ {
		data := []byte(fmt.Sprintf("%d", i))
		sc.Publish("foo", data)
	}

	// Buffer each side so slow tests still work.
	time.Sleep(250 * time.Millisecond)
	startTime := time.Now()
	time.Sleep(250 * time.Millisecond)

	// Publish last 5
	for i := 6; i <= 10; i++ {
		data := []byte(fmt.Sprintf("%d", i))
		sc.Publish("foo", data)
	}

	// Check for illegal configuration
	_, err := sc.Subscribe("foo", nil, StartAtTime(time.Time{}))
	if err == nil {
		t.Fatalf("Expected non-nil error on Subscribe")
	}

	ch := make(chan bool)
	received := int32(0)
	shouldReceive := int32(5)

	// Capture the messages that are delivered.
	savedMsgs := make([]*Msg, 0, 5)

	mcb := func(m *Msg) {
		savedMsgs = append(savedMsgs, m)
		if nr := atomic.AddInt32(&received, 1); nr >= int32(shouldReceive) {
			ch <- true
		}
	}

	// Now subscribe and set start position to #6, so should received 6-10.
	sub, err := sc.Subscribe("foo", mcb, StartAtTime(startTime))
	if err != nil {
		t.Fatalf("Expected no error on Subscribe, got %v\n", err)
	}
	defer sub.Unsubscribe()

	// Check for sub setup
	rsub := sub.(*subscription)
	if rsub.opts.StartAt != pb.StartPosition_TimeDeltaStart {
		t.Fatalf("Incorrect StartAt state: %s\n", rsub.opts.StartAt)
	}

	if err := Wait(ch); err != nil {
		t.Fatal("Did not receive our messages")
	}

	// Check we received them in order.
	for i, seq := 0, uint64(6); i < 5; i++ {
		m := savedMsgs[i]
		// Check time is always greater than startTime
		if m.Timestamp < startTime.UnixNano() {
			t.Fatalf("Expected all messages to have timestamp > startTime.")
		}
		// Check Sequence
		if m.Sequence != seq {
			t.Fatalf("Expected seq: %d, got %d\n", seq, m.Sequence)
		}
		// Check payload
		dseq, _ := strconv.Atoi(string(m.Data))
		if dseq != int(seq) {
			t.Fatalf("Expected payload: %d, got %d\n", seq, dseq)
		}
		seq++
	}

	// Now test Ago helper
	delta := time.Now().Sub(startTime)

	sub, err = sc.Subscribe("foo", mcb, StartAtTimeDelta(delta))
	if err != nil {
		t.Fatalf("Expected no error on Subscribe, got %v\n", err)
	}
	defer sub.Unsubscribe()

	if err := Wait(ch); err != nil {
		t.Fatal("Did not receive our messages")
	}
}

func TestSubscriptionStartAtFirst(t *testing.T) {
	// Run a STAN server
	s := RunServer(clusterName)
	defer s.Shutdown()

	sc := NewDefaultConnection(t)
	defer sc.Close()

	// Publish ten messages
	for i := 1; i <= 10; i++ {
		data := []byte(fmt.Sprintf("%d", i))
		sc.Publish("foo", data)
	}

	ch := make(chan bool)
	received := int32(0)
	shouldReceive := int32(10)

	// Capture the messages that are delivered.
	savedMsgs := make([]*Msg, 0, 10)

	mcb := func(m *Msg) {
		savedMsgs = append(savedMsgs, m)
		if nr := atomic.AddInt32(&received, 1); nr >= int32(shouldReceive) {
			ch <- true
		}
	}

	// Now subscribe and set start position to #6, so should received 6-10.
	sub, err := sc.Subscribe("foo", mcb, DeliverAllAvailable())
	if err != nil {
		t.Fatalf("Expected no error on Subscribe, got %v\n", err)
	}
	defer sub.Unsubscribe()

	// Check for sub setup
	rsub := sub.(*subscription)
	if rsub.opts.StartAt != pb.StartPosition_First {
		t.Fatalf("Incorrect StartAt state: %s\n", rsub.opts.StartAt)
	}

	if err := Wait(ch); err != nil {
		t.Fatal("Did not receive our messages")
	}

	if received != shouldReceive {
		t.Fatalf("Expected %d msgs but received %d\n", shouldReceive, received)
	}

	// Check we received them in order.
	for i, seq := 0, uint64(1); i < 10; i++ {
		m := savedMsgs[i]
		// Check Sequence
		if m.Sequence != seq {
			t.Fatalf("Expected seq: %d, got %d\n", seq, m.Sequence)
		}
		// Check payload
		dseq, _ := strconv.Atoi(string(m.Data))
		if dseq != int(seq) {
			t.Fatalf("Expected payload: %d, got %d\n", seq, dseq)
		}
		seq++
	}
}

func TestUnsubscribe(t *testing.T) {
	// Run a STAN server
	s := RunServer(clusterName)
	defer s.Shutdown()

	sc := NewDefaultConnection(t)
	defer sc.Close()

	// test nil
	var nsub *subscription
	err := nsub.Unsubscribe()
	if err == nil || err != ErrBadSubscription {
		t.Fatalf("Expected a bad subscription err, got %v\n", err)
	}

	// Create a valid one
	sc.Subscribe("foo", nil)

	// Now subscribe, but we will unsubscribe before sending any messages.
	sub, err := sc.Subscribe("foo", func(m *Msg) {
		t.Fatalf("Did not expect to receive any messages\n")
	})
	if err != nil {
		t.Fatalf("Expected no error on Subscribe, got %v\n", err)
	}
	// Create another valid one
	sc.Subscribe("foo", nil)

	// Unsubscribe middle one.
	err = sub.Unsubscribe()
	if err != nil {
		t.Fatalf("Expected no errors from unsubscribe: got %v\n", err)
	}
	// Do it again, should not dump, but should get error.
	err = sub.Unsubscribe()
	if err == nil || err != ErrBadSubscription {
		t.Fatalf("Expected a bad subscription err, got %v\n", err)
	}

	// Publish ten messages
	for i := 1; i <= 10; i++ {
		data := []byte(fmt.Sprintf("%d", i))
		sc.Publish("foo", data)
	}
}

func TestUnsubscribeWhileConnClosing(t *testing.T) {
	// Run a STAN server
	s := RunServer(clusterName)
	defer s.Shutdown()

	sc, err := Connect(clusterName, clientName, PubAckWait(50*time.Millisecond))
	if err != nil {
		t.Fatalf("Expected to connect correctly, got err %v\n", err)
	}
	defer sc.Close()

	sub, err := sc.Subscribe("foo", nil)
	if err != nil {
		t.Fatalf("Expected no error on Subscribe, got %v\n", err)
	}

	var wg sync.WaitGroup
	wg.Add(1)

	go func() {
		time.Sleep(time.Duration(rand.Intn(50)) * time.Millisecond)
		sc.Close()
		wg.Done()
	}()

	// Unsubscribe
	sub.Unsubscribe()

	wg.Wait()
}

func TestSubscribeShrink(t *testing.T) {
	// Run a STAN server
	s := RunServer(clusterName)
	defer s.Shutdown()

	sc := NewDefaultConnection(t)
	defer sc.Close()

	nsubs := 1000
	subs := make([]Subscription, 0, nsubs)
	for i := 1; i <= nsubs; i++ {
		// Create a valid one
		sub, err := sc.Subscribe("foo", nil)
		if err != nil {
			t.Fatalf("Got an error on subscribe: %v\n", err)
		}
		subs = append(subs, sub)
	}
	// Now unsubsribe them all
	for _, sub := range subs {
		err := sub.Unsubscribe()
		if err != nil {
			t.Fatalf("Got an error on unsubscribe: %v\n", err)
		}
	}
}

func TestDupClientID(t *testing.T) {
	// Run a STAN server
	s := RunServer(clusterName)
	defer s.Shutdown()

	sc := NewDefaultConnection(t)
	defer sc.Close()

	_, err := Connect(clusterName, clientName, PubAckWait(50*time.Millisecond))
	if err == nil {
		t.Fatalf("Expected to get an error for duplicate clientID\n")
	}
}

func TestClose(t *testing.T) {
	// Run a STAN server
	s := RunServer(clusterName)
	defer s.Shutdown()

	sc := NewDefaultConnection(t)
	defer sc.Close()

	sub, err := sc.Subscribe("foo", func(m *Msg) {
		t.Fatalf("Did not expect to receive any messages\n")
	})
	if err != nil {
		t.Fatalf("Expected no errors when subscribing, got %v\n", err)
	}

	err = sc.Close()
	if err != nil {
		t.Fatalf("Did not expect error on Close(), got %v\n", err)
	}

	for i := 0; i < 10; i++ {
		sc.Publish("foo", []byte("ok"))
	}

	if err := sc.Publish("foo", []byte("Hello World!")); err == nil || err != ErrConnectionClosed {
		t.Fatalf("Expected an ErrConnectionClosed error on publish to a closed connection, got %v\n", err)
	}

	if err := sub.Unsubscribe(); err == nil || err != ErrConnectionClosed {
		t.Fatalf("Expected an ErrConnectionClosed error on unsubscribe to a closed connection, got %v\n", err)
	}
}

func TestManualAck(t *testing.T) {
	// Run a STAN server
	s := RunServer(clusterName)
	defer s.Shutdown()

	sc := NewDefaultConnection(t)
	defer sc.Close()

	toSend := int32(100)
	hw := []byte("Hello World")

	for i := int32(0); i < toSend; i++ {
		sc.PublishAsync("foo", hw, nil)
	}
	sc.Publish("foo", hw)

	fch := make(chan bool)

	// Test that we can't Ack if not in manual mode.
	sub, err := sc.Subscribe("foo", func(m *Msg) {
		if err := m.Ack(); err != ErrManualAck {
			t.Fatalf("Expected an error trying to ack an auto-ack subscription")
		}
		fch <- true
	}, DeliverAllAvailable())
	if err != nil {
		t.Fatalf("Unexpected error on Subscribe, got %v", err)
	}

	if err := Wait(fch); err != nil {
		t.Fatal("Did not receive our first message")
	}
	sub.Unsubscribe()

	ch := make(chan bool)
	sch := make(chan bool)
	received := int32(0)

	msgs := make([]*Msg, 0, 101)

	// Test we only receive MaxInflight if we do not ack
	sub, err = sc.Subscribe("foo", func(m *Msg) {
		msgs = append(msgs, m)
		if nr := atomic.AddInt32(&received, 1); nr == int32(10) {
			ch <- true
		} else if nr > 10 {
			m.Ack()
			if nr >= toSend+1 { // sync Publish +1
				sch <- true
			}
		}
	}, DeliverAllAvailable(), MaxInflight(10), SetManualAckMode())
	if err != nil {
		t.Fatalf("Unexpected error on Subscribe, got %v", err)
	}
	defer sub.Unsubscribe()

	if err := Wait(ch); err != nil {
		t.Fatal("Did not receive at least 10 messages")
	}
	// Wait a bit longer for other messages which would be an error.
	time.Sleep(50 * time.Millisecond)

	if nr := atomic.LoadInt32(&received); nr != 10 {
		t.Fatalf("Only expected to get 10 messages to match MaxInflight without Acks, got %d\n", nr)
	}

	// Now make sure we get the rest of them. So ack the ones we have so far.
	for _, m := range msgs {
		if err := m.Ack(); err != nil {
			t.Fatalf("Unexpected error on Ack: %v\n", err)
		}
	}
	if err := Wait(sch); err != nil {
		t.Fatal("Did not receive all our messages")
	}

	if nr := atomic.LoadInt32(&received); nr != toSend+1 {
		t.Fatalf("Did not receive correct number of messages: %d vs %d\n", nr, toSend+1)
	}
}

func TestRedelivery(t *testing.T) {
	// Run a STAN server
	s := RunServer(clusterName)
	defer s.Shutdown()

	sc := NewDefaultConnection(t)
	defer sc.Close()

	toSend := int32(100)
	hw := []byte("Hello World")

	for i := int32(0); i < toSend; i++ {
		sc.Publish("foo", hw)
	}

	// Make sure we get an error on bad ackWait
	if _, err := sc.Subscribe("foo", nil, AckWait(20*time.Millisecond)); err == nil {
		t.Fatalf("Expected an error for back AckWait time under 1 second\n")
	}

	ch := make(chan bool)
	sch := make(chan bool)
	received := int32(0)

	ackRedeliverTime := 1 * time.Second

	sub, err := sc.Subscribe("foo", func(m *Msg) {
		if nr := atomic.AddInt32(&received, 1); nr == toSend {
			ch <- true
		} else if nr == 2*toSend {
			sch <- true
		}

	}, DeliverAllAvailable(), MaxInflight(int(toSend+1)), AckWait(ackRedeliverTime), SetManualAckMode())
	if err != nil {
<<<<<<< HEAD
		t.Fatalf("Unexpected error on Subscribe, got %v\n", err)
=======
		t.Fatalf("Unexpected error on Subscribe, got %v", err)
>>>>>>> 2800eeb3
	}
	defer sub.Unsubscribe()

	if err := Wait(ch); err != nil {
		t.Fatal("Did not receive first delivery of all messages")
	}
	if nr := atomic.LoadInt32(&received); nr != toSend {
		t.Fatalf("Expected to get 100 messages, got %d\n", nr)
	}
	if err := Wait(sch); err != nil {
		t.Fatal("Did not receive second re-delivery of all messages")
	}
	if nr := atomic.LoadInt32(&received); nr != 2*toSend {
		t.Fatalf("Expected to get 200 messages, got %d\n", nr)
	}
}

func TestRedeliveryHonorMaxInFlight(t *testing.T) {
	// Run a STAN server
	s := RunServer(clusterName)
	defer s.Shutdown()

	sc := NewDefaultConnection(t)
	defer sc.Close()

	toSend := int32(100)
	hw := []byte("Hello World")

	for i := int32(0); i < toSend; i++ {
		sc.Publish("foo", hw)
	}

	errCh := make(chan string)
	received := int32(0)

	ackRedeliverTime := 1 * time.Second

	sub, err := sc.Subscribe("foo", func(m *Msg) {
		if m.Redelivered {
			errCh <- fmt.Sprintf("Message %d was redelivered", m.Sequence)
			return
		}
		atomic.AddInt32(&received, 1)

	}, DeliverAllAvailable(), MaxInflight(100), AckWait(ackRedeliverTime), SetManualAckMode())
	if err != nil {
		t.Fatalf("Unexpected error on Subscribe, got %v\n", err)
	}
	defer sub.Unsubscribe()

	select {
	case e := <-errCh:
		t.Fatalf("%s", e)
	case <-time.After(2 * time.Second):
		// Wait for up to 2 seconds to see if messages are redelivered
		break
	}
	if nr := atomic.LoadInt32(&received); nr != toSend {
		t.Fatalf("Expected to get 100 messages, got %d\n", nr)
	}
}

func checkTime(t *testing.T, label string, time1, time2 time.Time, expected time.Duration, tolerance time.Duration) {
	duration := time2.Sub(time1)

	if duration < (expected-tolerance) || duration > (expected+tolerance) {
		t.Fatalf("%s not in range: %v (expected %v +/- %v)", label, duration, expected, tolerance)
	}
}

func testRedelivery(t *testing.T, count int, queueSub bool) {
	// Run a STAN server
	s := RunServer(clusterName)
	defer s.Shutdown()

	sc := NewDefaultConnection(t)
	defer sc.Close()

	toSend := int32(count)
	hw := []byte("Hello World")

	ch := make(chan bool)
	acked := int32(0)
	secondRedelivery := false
	firstDeliveryCount := int32(0)
	firstRedeliveryCount := int32(0)
	var startDelivery time.Time
	var startFirstRedelivery time.Time
	var startSecondRedelivery time.Time

	ackRedeliverTime := 1 * time.Second

	recvCb := func(m *Msg) {
		if m.Redelivered {
			if secondRedelivery {
				if startSecondRedelivery.IsZero() {
					startSecondRedelivery = time.Now()
				}
				acks := atomic.AddInt32(&acked, 1)
				if acks <= toSend {
					m.Ack()
					if acks == toSend {
						ch <- true
					}
				}
			} else {
				if startFirstRedelivery.IsZero() {
					startFirstRedelivery = time.Now()
				}
				if atomic.AddInt32(&firstRedeliveryCount, 1) == toSend {
					secondRedelivery = true
				}
			}
		} else {
			if startDelivery.IsZero() {
				startDelivery = time.Now()
			}
			atomic.AddInt32(&firstDeliveryCount, 1)
		}
	}

	var sub Subscription
	var err error
	if queueSub {
		sub, err = sc.QueueSubscribe("foo", "bar", recvCb, AckWait(ackRedeliverTime), SetManualAckMode())
	} else {
		sub, err = sc.Subscribe("foo", recvCb, AckWait(ackRedeliverTime), SetManualAckMode())
	}
	if err != nil {
		t.Fatalf("Unexpected error on Subscribe, got %v\n", err)
	}
	defer sub.Unsubscribe()

	for i := int32(0); i < toSend; i++ {
		sc.Publish("foo", hw)
	}

	// If this succeeds, it means that we got all messages first delivered,
	// and then at least 2 * toSend messages received as redelivered.
	if err := Wait(ch); err != nil {
		t.Fatal("Did not ack all expected messages")
	}

	// Wait a period and bit more to make sure that no more message are
	// redelivered (acked will then be > toSend)
	time.Sleep(ackRedeliverTime + 100*time.Millisecond)

	// Verify first redelivery happens when expected
	checkTime(t, "First redelivery", startDelivery, startFirstRedelivery, ackRedeliverTime, ackRedeliverTime/2)

	// Verify second redelivery happens when expected
	checkTime(t, "Second redelivery", startFirstRedelivery, startSecondRedelivery, ackRedeliverTime, ackRedeliverTime/2)

	// Check counts
	if delivered := atomic.LoadInt32(&firstDeliveryCount); delivered != toSend {
		t.Fatalf("Did not receive all messages during delivery: %v vs %v", delivered, toSend)
	}
	if firstRedelivered := atomic.LoadInt32(&firstRedeliveryCount); firstRedelivered != toSend {
		t.Fatalf("Did not receive all messages during first redelivery: %v vs %v", firstRedelivered, toSend)
	}
	if acks := atomic.LoadInt32(&acked); acks != toSend {
		t.Fatalf("Did not get expected acks: %v vs %v", acks, toSend)
	}
}

func TestLowRedeliveryToSubMoreThanOnce(t *testing.T) {
	testRedelivery(t, 10, false)
}

func TestHighRedeliveryToSubMoreThanOnce(t *testing.T) {
	testRedelivery(t, 100, false)
}

func TestLowRedeliveryToQueueSubMoreThanOnce(t *testing.T) {
	testRedelivery(t, 10, true)
}

func TestHighRedeliveryToQueueSubMoreThanOnce(t *testing.T) {
	testRedelivery(t, 100, true)
}

func TestDurableSubscriber(t *testing.T) {
	// Run a STAN server
	s := RunServer(clusterName)
	defer s.Shutdown()

	sc := NewDefaultConnection(t)
	defer sc.Close()

	toSend := int32(100)
	hw := []byte("Hello World")

	// Capture the messages that are delivered.
	savedMsgs := make([]*Msg, 0, toSend)

	for i := int32(0); i < toSend; i++ {
		sc.Publish("foo", hw)
	}

	ch := make(chan bool)
	received := int32(0)

	_, err := sc.Subscribe("foo", func(m *Msg) {
		if nr := atomic.AddInt32(&received, 1); nr == 10 {
			sc.Close()
			ch <- true
		} else {
			savedMsgs = append(savedMsgs, m)
		}
	}, DeliverAllAvailable(), DurableName("durable-foo"))
	if err != nil {
		t.Fatalf("Unexpected error on Subscribe, got %v", err)
	}

	if err := Wait(ch); err != nil {
		t.Fatal("Did not receive first delivery of all messages")
	}
	// Reset in case we get more messages in the above callback
	ch = make(chan bool)

	if nr := atomic.LoadInt32(&received); nr != 10 {
		t.Fatalf("Expected to get only 10 messages, got %d\n", nr)
	}
	// This is auto-ack, so undo received for check.
	// Close will prevent ack from going out, so #10 will be redelivered
	atomic.AddInt32(&received, -1)

	// sc is closed here from above..

	// Recreate the connection
	sc, err = Connect(clusterName, clientName, PubAckWait(50*time.Millisecond))
	if err != nil {
		t.Fatalf("Expected to connect correctly, got err %v\n", err)
	}
	defer sc.Close()

	// Create the same durable subscription.
	_, err = sc.Subscribe("foo", func(m *Msg) {
		savedMsgs = append(savedMsgs, m)
		if nr := atomic.AddInt32(&received, 1); nr == toSend {
			ch <- true
		}
	}, DeliverAllAvailable(), DurableName("durable-foo"))
	if err != nil {
		t.Fatalf("Unexpected error on Subscribe, got %v", err)
	}

	// Check that durables can not be subscribed to again by same client.
	_, err = sc.Subscribe("foo", nil, DurableName("durable-foo"))
	if err == nil || err.Error() != ErrDupDurable.Error() {
		t.Fatalf("Expected ErrDupSubscription error, got %v\n", err)
	}

	// Check that durables with same name, but subscribed to differen subject are ok.
	_, err = sc.Subscribe("bar", nil, DurableName("durable-foo"))
	if err != nil {
		t.Fatalf("Expected no error, got %v\n", err)
	}

	if err := Wait(ch); err != nil {
		t.Fatal("Did not receive delivery of all messages")
	}

	if nr := atomic.LoadInt32(&received); nr != toSend {
		t.Fatalf("Expected to get %d messages, got %d\n", toSend, nr)
	}
	if len(savedMsgs) != int(toSend) {
		t.Fatalf("Expected len(savedMsgs) to be %d, got %d\n", toSend, len(savedMsgs))
	}
	// Check we received them in order
	for i, m := range savedMsgs {
		seqExpected := uint64(i + 1)
		if m.Sequence != seqExpected {
			t.Fatalf("Got wrong seq, expected %d, got %d\n", seqExpected, m.Sequence)
		}
	}
}

func TestPubMultiQueueSub(t *testing.T) {
	// Run a STAN server
	s := RunServer(clusterName)
	defer s.Shutdown()

	sc := NewDefaultConnection(t)
	defer sc.Close()

	ch := make(chan bool)
	received := int32(0)
	s1Received := int32(0)
	s2Received := int32(0)
	toSend := int32(1000)

	var s1, s2 Subscription

	msgMapLock := &sync.Mutex{}
	msgMap := make(map[uint64]struct{})

	mcb := func(m *Msg) {
		// Remember the message sequence.
		msgMapLock.Lock()
		if _, ok := msgMap[m.Sequence]; ok {
			t.Fatalf("Detected duplicate for sequence: %d\n", m.Sequence)
		}
		msgMap[m.Sequence] = struct{}{}
		msgMapLock.Unlock()
		// Track received for each receiver.
		if m.Sub == s1 {
			atomic.AddInt32(&s1Received, 1)
		} else if m.Sub == s2 {
			atomic.AddInt32(&s2Received, 1)
		} else {
			t.Fatalf("Received message on unknown subscription")
		}
		// Track total
		if nr := atomic.AddInt32(&received, 1); nr == int32(toSend) {
			ch <- true
		}
	}

	s1, err := sc.QueueSubscribe("foo", "bar", mcb)
	if err != nil {
		t.Fatalf("Unexpected error on Subscribe, got %v", err)
	}
	defer s1.Unsubscribe()

	s2, err = sc.QueueSubscribe("foo", "bar", mcb)
	if err != nil {
		t.Fatalf("Unexpected error on Subscribe, got %v", err)
	}
	defer s2.Unsubscribe()

	// Publish out the messages.
	for i := int32(0); i < toSend; i++ {
		data := []byte(fmt.Sprintf("%d", i))
		sc.Publish("foo", data)
	}
	if err := WaitTime(ch, 10*time.Second); err != nil {
		t.Fatal("Did not receive our messages")
	}

	if nr := atomic.LoadInt32(&received); nr != toSend {
		t.Fatalf("Did not receive correct number of messages: %d vs %d\n", nr, toSend)
	}

	s1r := atomic.LoadInt32(&s1Received)
	s2r := atomic.LoadInt32(&s2Received)

	v := uint(float32(toSend) * 0.25) // 25 percent
	expected := toSend / 2
	d1 := uint(math.Abs(float64(expected - s1r)))
	d2 := uint(math.Abs(float64(expected - s2r)))
	if d1 > v || d2 > v {
		t.Fatalf("Too much variance in totals: %d, %d > %d", d1, d2, v)
	}
}

func TestPubMultiQueueSubWithSlowSubscriber(t *testing.T) {
	// Run a STAN server
	s := RunServer(clusterName)
	defer s.Shutdown()

	sc := NewDefaultConnection(t)
	defer sc.Close()

	ch := make(chan bool)
	received := int32(0)
	s1Received := int32(0)
	s2Received := int32(0)
	toSend := int32(100)

	var s1, s2 Subscription

	msgMapLock := &sync.Mutex{}
	msgMap := make(map[uint64]struct{})

	mcb := func(m *Msg) {
		// Remember the message sequence.
		msgMapLock.Lock()
		if _, ok := msgMap[m.Sequence]; ok {
			t.Fatalf("Detected duplicate for sequence: %d\n", m.Sequence)
		}
		msgMap[m.Sequence] = struct{}{}
		msgMapLock.Unlock()
		// Track received for each receiver.
		if m.Sub == s1 {
			atomic.AddInt32(&s1Received, 1)
		} else if m.Sub == s2 {
			// Slow down this subscriber
			time.Sleep(500 * time.Millisecond)
			atomic.AddInt32(&s2Received, 1)
		} else {
			t.Fatalf("Received message on unknown subscription")
		}
		// Track total
		if nr := atomic.AddInt32(&received, 1); nr == int32(toSend) {
			ch <- true
		}
	}

	s1, err := sc.QueueSubscribe("foo", "bar", mcb)
	if err != nil {
		t.Fatalf("Unexpected error on Subscribe, got %v", err)
	}
	defer s1.Unsubscribe()

	s2, err = sc.QueueSubscribe("foo", "bar", mcb)
	if err != nil {
		t.Fatalf("Unexpected error on Subscribe, got %v", err)
	}
	defer s2.Unsubscribe()

	// Publish out the messages.
	for i := int32(0); i < toSend; i++ {
		data := []byte(fmt.Sprintf("%d", i))
		sc.Publish("foo", data)
	}
	if err := WaitTime(ch, 10*time.Second); err != nil {
		t.Fatal("Did not receive our messages")
	}

	if nr := atomic.LoadInt32(&received); nr != toSend {
		t.Fatalf("Did not receive correct number of messages: %d vs %d\n", nr, toSend)
	}

	s1r := atomic.LoadInt32(&s1Received)
	s2r := atomic.LoadInt32(&s2Received)

	// Since we slowed down sub2, we should receive all but 1 or 2 messages on sub1
	if s2r != 1 && s2r != 2 {
		t.Fatalf("Expected 1 or 2 msgs for sub2, got %d\n", s2r)
	}

	if s1r != toSend-s2r {
		t.Fatalf("Expected %d msgs for sub1, got %d\n", toSend-s2r, s1r)
	}
}

func TestPubMultiQueueSubWithRedelivery(t *testing.T) {
	// Run a STAN server
	s := RunServer(clusterName)
	defer s.Shutdown()

	sc := NewDefaultConnection(t)
	defer sc.Close()

	ch := make(chan bool)
	received := int32(0)
	s1Received := int32(0)
	toSend := int32(50)

	var s1, s2 Subscription

	mcb := func(m *Msg) {
		// Track received for each receiver.

		if m.Sub == s1 {
			m.Ack()
			atomic.AddInt32(&s1Received, 1)

			// Track total only for sub1
			if nr := atomic.AddInt32(&received, 1); nr == int32(toSend) {
				ch <- true
			}
		} else if m.Sub == s2 {
			// We will not ack this subscriber
		} else {
			t.Fatalf("Received message on unknown subscription")
		}
	}

	s1, err := sc.QueueSubscribe("foo", "bar", mcb, SetManualAckMode())
	if err != nil {
		t.Fatalf("Unexpected error on Subscribe, got %v", err)
	}
	defer s1.Unsubscribe()

	s2, err = sc.QueueSubscribe("foo", "bar", mcb, SetManualAckMode(), AckWait(1*time.Second))
	if err != nil {
		t.Fatalf("Unexpected error on Subscribe, got %v", err)
	}
	defer s2.Unsubscribe()

	// Publish out the messages.
	for i := int32(0); i < toSend; i++ {
		data := []byte(fmt.Sprintf("%d", i))
		sc.Publish("foo", data)
	}
	if err := WaitTime(ch, 30*time.Second); err != nil {
		t.Fatal("Did not receive our messages")
	}

	if nr := atomic.LoadInt32(&received); nr != toSend {
		t.Fatalf("Did not receive correct number of messages: %d vs %d\n", nr, toSend)
	}
}

func TestPubMultiQueueSubWithDelayRedelivery(t *testing.T) {
	// Run a STAN server
	s := RunServer(clusterName)
	defer s.Shutdown()

	sc := NewDefaultConnection(t)
	defer sc.Close()

	ch := make(chan bool)
	toSend := int32(500)
	ackCount := int32(0)

	var s1, s2 Subscription

	mcb := func(m *Msg) {
		// Track received for each receiver.
		if m.Sub == s1 {

			m.Ack()

			// if we've acked everything, signal
			nr := atomic.AddInt32(&ackCount, 1)

			if nr == int32(toSend) {
				ch <- true
			}

			if nr > 0 && nr%(toSend/2) == 0 {

				// This depends on the internal algorithm where the
				// best resend subscriber is the one with the least number
				// of outstanding acks.
				//
				// Sleep to allow the acks to back up, so s2 will look
				// like a better subscriber to send messages to.
				time.Sleep(time.Millisecond * 200)
			}
		} else if m.Sub == s2 {
			// We will not ack this subscriber
		} else {
			t.Fatalf("Received message on unknown subscription")
		}
	}

	s1, err := sc.QueueSubscribe("foo", "bar", mcb, SetManualAckMode())
	if err != nil {
		t.Fatalf("Unexpected error on Subscribe, got %v", err)
	}
	defer s1.Unsubscribe()

	s2, err = sc.QueueSubscribe("foo", "bar", mcb, SetManualAckMode(), AckWait(1*time.Second))
	if err != nil {
		t.Fatalf("Unexpected error on Subscribe, got %v", err)
	}
	defer s2.Unsubscribe()

	// Publish out the messages.
	for i := int32(0); i < toSend; i++ {
		data := []byte(fmt.Sprintf("%d", i))
		sc.Publish("foo", data)
	}

	if err := WaitTime(ch, 30*time.Second); err != nil {
		t.Fatalf("Did not ack expected count of messages: %v", toSend)
	}

	if nr := atomic.LoadInt32(&ackCount); nr != toSend {
		t.Fatalf("Did not ack the correct number of messages: %d vs %d\n", nr, toSend)
	}
}

func TestRedeliveredFlag(t *testing.T) {
	// Run a STAN server
	s := RunServer(clusterName)
	defer s.Shutdown()

	sc := NewDefaultConnection(t)
	defer sc.Close()

	toSend := int32(100)
	hw := []byte("Hello World")

	for i := int32(0); i < toSend; i++ {
		if err := sc.Publish("foo", hw); err != nil {
			t.Fatalf("Error publishing message: %v\n", err)
		}
	}

	ch := make(chan bool)
	received := int32(0)

	msgsLock := &sync.Mutex{}
	msgs := make(map[uint64]*Msg)

	// Test we only receive MaxInflight if we do not ack
	sub, err := sc.Subscribe("foo", func(m *Msg) {
		// Remember the message.
		msgsLock.Lock()
		msgs[m.Sequence] = m
		msgsLock.Unlock()

		// Only Ack odd numbers
		if m.Sequence%2 != 0 {
			if err := m.Ack(); err != nil {
				t.Fatalf("Unexpected error on Ack: %v\n", err)
			}
		}

		if nr := atomic.AddInt32(&received, 1); nr == toSend {
			ch <- true
		}
	}, DeliverAllAvailable(), AckWait(1*time.Second), SetManualAckMode())
	if err != nil {
		t.Fatalf("Unexpected error on Subscribe, got %v", err)
	}
	defer sub.Unsubscribe()

	if err := Wait(ch); err != nil {
		t.Fatal("Did not receive at least 10 messages")
	}
	time.Sleep(1500 * time.Millisecond) // Wait for redelivery

	msgsLock.Lock()
	defer msgsLock.Unlock()

	for _, m := range msgs {
		// Expect all even msgs to have been redelivered.
		if m.Sequence%2 == 0 && !m.Redelivered {
			t.Fatalf("Expected a redelivered flag to be set on msg %d\n", m.Sequence)
		}
	}
}

// TestNoDuplicatesOnSubscriberStart tests that a subscriber does not
// receive duplicate when requesting a replay while messages are being
// published on it's subject.
func TestNoDuplicatesOnSubscriberStart(t *testing.T) {
	// Run a STAN server
	s := RunServer(clusterName)
	defer s.Shutdown()

	sc, err := Connect(clusterName, clientName)
	if err != nil {
		t.Fatalf("Expected to connect correctly, got err %v\n", err)
	}

	defer sc.Close()

	batch := int32(100)
	ch := make(chan bool)
	pch := make(chan bool)
	received := int32(0)
	sent := int32(0)

	mcb := func(m *Msg) {
		// signal when we've reached the expected messages count
		if nr := atomic.AddInt32(&received, 1); nr == sent {
			ch <- true
		}
	}

	publish := func() {
		// publish until the receiver starts, then one additional batch.
		// This primes STAN with messages, and gives us a point to stop
		// when the subscriber has started processing messages.
		for atomic.LoadInt32(&received) == 0 {
			for i := int32(0); i < batch; i++ {
				atomic.AddInt32(&sent, 1)
				sc.PublishAsync("foo", []byte("hello"), nil)
			}
			// signal that we've published a batch.
			pch <- true
		}
	}

	go publish()

	// wait until the publisher has published at least one batch
	Wait(pch)

	// start the subscriber
	sub, err := sc.Subscribe("foo", mcb, DeliverAllAvailable())
	if err != nil {
		t.Fatalf("Expected no error on Subscribe, got %v\n", err)
	}

	defer sub.Unsubscribe()

	// Wait for our expected count.
	if err := Wait(ch); err != nil {
		t.Fatal("Did not receive our messages")
	}

	// Wait to see if the subscriber receives any duplicate messages.
	time.Sleep(250 * time.Millisecond)

	// Make sure we've receive the exact count of sent messages.
	if atomic.LoadInt32(&received) != atomic.LoadInt32(&sent) {
		t.Fatalf("Expected %d msgs but received %d\n", sent, received)
	}
}

func TestMaxChannels(t *testing.T) {
	t.Skip("Skipping test for now around channel limits")

	// Run a STAN server
	s := RunServer(clusterName)
	defer s.Shutdown()

	sc := NewDefaultConnection(t)
	defer sc.Close()

	hw := []byte("Hello World")
	var subject string

	// FIXME(dlc) - Eventually configurable, but wanted test in place.
	// Send to DefaultChannelLimit + 1
	// These all should work fine
	for i := 0; i < DefaultChannelLimit; i++ {
		subject = fmt.Sprintf("CHAN-%d", i)
		sc.PublishAsync(subject, hw, nil)
	}
	// This one should error
	if err := sc.Publish("CHAN_MAX", hw); err == nil {
		t.Fatalf("Expected an error signalling too many channels\n")
	}
}<|MERGE_RESOLUTION|>--- conflicted
+++ resolved
@@ -1014,11 +1014,7 @@
 
 	}, DeliverAllAvailable(), MaxInflight(int(toSend+1)), AckWait(ackRedeliverTime), SetManualAckMode())
 	if err != nil {
-<<<<<<< HEAD
-		t.Fatalf("Unexpected error on Subscribe, got %v\n", err)
-=======
-		t.Fatalf("Unexpected error on Subscribe, got %v", err)
->>>>>>> 2800eeb3
+		t.Fatalf("Unexpected error on Subscribe, got %v", err)
 	}
 	defer sub.Unsubscribe()
 
